import os
from pathlib import Path
import pytest
import numpy as np
import pandas as pd
from rdkit import Chem
from rdkit.Chem import rdMolDescriptors
from packaging.version import Version
import sklearn
from sklearn.preprocessing import FunctionTransformer
from sklearn.pipeline import make_pipeline
from sklearn.compose import make_column_selector, make_column_transformer
from scikit_mol.fingerprints import MACCSKeysFingerprintTransformer, RDKitFingerprintTransformer, AtomPairFingerprintTransformer, \
                                    TopologicalTorsionFingerprintTransformer, MorganFingerprintTransformer, SECFingerprintTransformer, \
                                    MHFingerprintTransformer, AvalonFingerprintTransformer
from scikit_mol.descriptors import MolecularDescriptorTransformer
from scikit_mol.conversions import SmilesToMolTransformer
from scikit_mol.standardizer import Standardizer
from scikit_mol.core import SKLEARN_VERSION_PANDAS_OUT, DEFAULT_MOL_COLUMN_NAME

#TODO these should really go into the conftest.py, so that they are automatically imported in the tests

_SMILES_LIST = [
    'O=C(O)c1ccccc1',
    'O=C([O-])c1ccccc1',
    'O=C([O-])c1ccccc1.[Na+]',
    'O=C(O[Na])c1ccccc1',
    'C[N+](C)C.O=C([O-])c1ccccc1',
]
_CANONICAL_SMILES_LIST = [Chem.MolToSmiles(Chem.MolFromSmiles(smiles)) for smiles in  _SMILES_LIST]

@pytest.fixture
def smiles_list():
<<<<<<< HEAD
    return [Chem.MolToSmiles(Chem.MolFromSmiles(smiles)) for smiles in ['O=C(O)c1ccccc1',
                'O=C([O-])c1ccccc1',
                'O=C([O-])c1ccccc1.[Na+]',
                'O=C(O[Na])c1ccccc1',
                'C[N+](C)C.O=C([O-])c1ccccc1']]
=======
    return _CANONICAL_SMILES_LIST.copy()

_CONTAINER_CREATORS = [
    lambda x: x,
    lambda x: np.array(x),
    lambda x: np.array(x).reshape(-1, 1),
]
_names_to_test = [
    "molecule",
    "mol",
    "smiles",
    DEFAULT_MOL_COLUMN_NAME,
    "hello",
    None,
]
for name in _names_to_test:
    _CONTAINER_CREATORS.append(lambda x, name=name: pd.Series(x, name=name))
    _CONTAINER_CREATORS.append(lambda x, name=name: pd.DataFrame({name: x}) if name else pd.DataFrame(x))

@pytest.fixture(params=[container(_CANONICAL_SMILES_LIST) for container in _CONTAINER_CREATORS]
)
def smiles_container(request, ):
    return request.param.copy()
>>>>>>> 902d5490

@pytest.fixture
def chiral_smiles_list(): #Need to be a certain size, so the fingerprints reacts to different max_lenǵths and radii
    return [Chem.MolToSmiles(Chem.MolFromSmiles(smiles)) for smiles in  [
                'N[C@@H](C)C(=O)OCCCCCCCCCCCC',
                'C1C[C@H]2CCCC[C@H]2CC1CCCCCCCCC',
                'N[C@@H](C)C(=O)Oc1ccccc1CCCCCCCCCCCCCCCCCCN[H]']]

@pytest.fixture
def invalid_smiles_list(smiles_list):
    smiles_list.append('Invalid')
    return smiles_list

_MOLS_LIST = [Chem.MolFromSmiles(smiles) for smiles in _SMILES_LIST]

@pytest.fixture
def mols_list():
    return _MOLS_LIST.copy()

@pytest.fixture(params=[container(_MOLS_LIST) for container in _CONTAINER_CREATORS])
def mols_container(request):
    return request.param.copy()

@pytest.fixture
def chiral_mols_list(chiral_smiles_list):
    return [Chem.MolFromSmiles(smiles) for smiles in chiral_smiles_list]


@pytest.fixture
def fingerprint(mols_list):
    return rdMolDescriptors.GetHashedMorganFingerprint(mols_list[0],2,nBits=1000)

_DIR_DATA = Path(__file__).parent / "data"
_FILE_SLC6A4 = _DIR_DATA / "SLC6A4_active_excapedb_subset.csv"
_FILE_SLC6A4_WITH_CDDD = _DIR_DATA / "CDDD_SLC6A4_active_excapedb_subset.csv.gz"

@pytest.fixture
def SLC6A4_subset():
    data = pd.read_csv(_FILE_SLC6A4)
    return data

@pytest.fixture
def SLC6A4_subset_with_cddd(SLC6A4_subset):
    data = SLC6A4_subset.copy().drop_duplicates(subset="Ambit_InchiKey")
    cddd = pd.read_csv(_FILE_SLC6A4_WITH_CDDD, index_col="Ambit_InchiKey")
    data = data.merge(cddd, left_on="Ambit_InchiKey", right_index=True, how="inner", validate="one_to_one")
    return data

skip_pandas_output_test = pytest.mark.skipif(Version(sklearn.__version__) < SKLEARN_VERSION_PANDAS_OUT, reason=f"requires scikit-learn {SKLEARN_VERSION_PANDAS_OUT} or higher")

_FEATURIZER_CLASSES = [
        MACCSKeysFingerprintTransformer,
        RDKitFingerprintTransformer,
        AtomPairFingerprintTransformer,
        TopologicalTorsionFingerprintTransformer,
        MorganFingerprintTransformer,
        SECFingerprintTransformer,
        MHFingerprintTransformer,
        AvalonFingerprintTransformer,
        MolecularDescriptorTransformer,
    ]
@pytest.fixture(params=_FEATURIZER_CLASSES)
def featurizer(request):
    return request.param()

@pytest.fixture
def combined_transformer(featurizer):
    descriptors_pipeline = make_pipeline(
        SmilesToMolTransformer(),
        Standardizer(),
        featurizer,
    )
    # A pipeline that just passes the input data.
    # We will use it to preserve the CDDD features and pass them to downstream steps.
    identity_pipeline = make_pipeline(
        FunctionTransformer(),
    )
    transformer = make_column_transformer(
        (descriptors_pipeline, make_column_selector(pattern="SMILES")),
        (identity_pipeline, make_column_selector(pattern=r"^cddd_\d+$")),
        remainder="drop",
    )
    return transformer<|MERGE_RESOLUTION|>--- conflicted
+++ resolved
@@ -31,13 +31,6 @@
 
 @pytest.fixture
 def smiles_list():
-<<<<<<< HEAD
-    return [Chem.MolToSmiles(Chem.MolFromSmiles(smiles)) for smiles in ['O=C(O)c1ccccc1',
-                'O=C([O-])c1ccccc1',
-                'O=C([O-])c1ccccc1.[Na+]',
-                'O=C(O[Na])c1ccccc1',
-                'C[N+](C)C.O=C([O-])c1ccccc1']]
-=======
     return _CANONICAL_SMILES_LIST.copy()
 
 _CONTAINER_CREATORS = [
@@ -61,7 +54,6 @@
 )
 def smiles_container(request, ):
     return request.param.copy()
->>>>>>> 902d5490
 
 @pytest.fixture
 def chiral_smiles_list(): #Need to be a certain size, so the fingerprints reacts to different max_lenǵths and radii
