import pickle
import tempfile
import pytest
import numpy as np
import pandas as pd
from rdkit import Chem
from fixtures import mols_list, smiles_list, fingerprint, chiral_smiles_list, chiral_mols_list
from sklearn import clone
from scikit_mol.transformers import MorganTransformer, MACCSTransformer, RDKitFPTransformer, AtomPairFingerprintTransformer, TopologicalTorsionFingerprintTransformer, \
     SECFingerprintTransformer, MHFingerprintTransformer


@pytest.fixture
def morgan_transformer():
    return MorganTransformer()

@pytest.fixture
def rdkit_transformer():
    return RDKitFPTransformer()

@pytest.fixture
def atompair_transformer():
    return AtomPairFingerprintTransformer()

@pytest.fixture
def topologicaltorsion_transformer():
    return TopologicalTorsionFingerprintTransformer()

@pytest.fixture
def maccs_transformer():
    return MACCSTransformer()

@pytest.fixture
def secfp_transformer():
    return SECFingerprintTransformer()

@pytest.fixture
def mhfp_transformer():
    return MHFingerprintTransformer()


def test_fpstransformer_fp2array(morgan_transformer, fingerprint):
    fp = morgan_transformer._fp2array(fingerprint)
    #See that fp is the correct type, shape and bit count
    assert(type(fp) == type(np.array([0])))
    assert(fp.shape == (1000,))
    assert(fp.sum() == 25)

def test_fpstransformer_transform_mol(morgan_transformer, mols_list):
    fp = morgan_transformer._transform_mol(mols_list[0])
    #See that fp is the correct type, shape and bit count
    assert(type(fp) == type(np.array([0])))
    assert(fp.shape == (2048,))
    assert(fp.sum() == 14)

def test_clonability(maccs_transformer, morgan_transformer, rdkit_transformer, atompair_transformer, topologicaltorsion_transformer, secfp_transformer, mhfp_transformer):
    for t in [maccs_transformer, morgan_transformer, rdkit_transformer, atompair_transformer, topologicaltorsion_transformer, secfp_transformer, mhfp_transformer]:
        params   = t.get_params()
        t2 = clone(t)
        params_2 = t2.get_params()
        #Parameters of cloned transformers should be the same
        assert all([ params[key] == params_2[key] for key in params.keys()])
        #Cloned transformers should not be the same object
        assert t2 != t

def test_set_params(morgan_transformer, rdkit_transformer, atompair_transformer, topologicaltorsion_transformer, secfp_transformer, mhfp_transformer):
    for t in [morgan_transformer, atompair_transformer, topologicaltorsion_transformer]:
        params   = t.get_params()
        #change extracted dictionary
        params['nBits'] = 4242
        #change params in transformer
        t.set_params(nBits = 4242)
        # get parameters as dictionary and assert that it is the same
        params_2 = t.get_params()
        assert all([ params[key] == params_2[key] for key in params.keys()])

    for t in [rdkit_transformer]:
        params   = t.get_params()
        params['fpSize'] = 4242
        t.set_params(fpSize = 4242)
        params_2 = t.get_params()
        assert all([ params[key] == params_2[key] for key in params.keys()])

    for t in [secfp_transformer]:
        params   = t.get_params()
        params['length'] = 4242
        t.set_params(length = 4242)
        params_2 = t.get_params()
        assert all([ params[key] == params_2[key] for key in params.keys()])

    for t in [mhfp_transformer]:
        params   = t.get_params()
        params['n_permutations'] = 4242
        t.set_params(n_permutations = 4242)
        params_2 = t.get_params()
        assert all([ params[key] == params_2[key] for key in params.keys()])

def test_transform(mols_list, morgan_transformer, rdkit_transformer, atompair_transformer, topologicaltorsion_transformer, maccs_transformer, secfp_transformer, mhfp_transformer):
<<<<<<< HEAD
    #Test different types of input
    for mols in [mols_list, np.array(mols_list), pd.Series(mols_list)]:
        #Test the different transformers
        for t in [morgan_transformer, atompair_transformer, topologicaltorsion_transformer, maccs_transformer, rdkit_transformer, secfp_transformer, mhfp_transformer]:
            params   = t.get_params()
            fps = t.transform(mols)
            #Assert that the same length of input and output
            assert len(fps) == len(mols_list)

            # assert that the size of the fingerprint is the expected size
            if type(t) == type(maccs_transformer) or type(t) == type(secfp_transformer) or type(t) == type(mhfp_transformer):
                fpsize = t.nBits
            elif type(t) == type(rdkit_transformer):
                fpsize = params['fpSize']
            else:
                fpsize = params['nBits']
            
            assert len(fps[0]) == fpsize

def test_transform_parallel(mols_list, morgan_transformer, rdkit_transformer, atompair_transformer, topologicaltorsion_transformer, maccs_transformer, secfp_transformer):
    #Test different types of input
    for mols in [mols_list, np.array(mols_list), pd.Series(mols_list)]:
        #Test the different transformers
        for t in [morgan_transformer, atompair_transformer, topologicaltorsion_transformer, maccs_transformer, rdkit_transformer, secfp_transformer]:
            t.set_params(parallel=True)
=======
    #Test different types of input
    for mols in [mols_list, np.array(mols_list), pd.Series(mols_list)]:
        #Test the different transformers
        for t in [morgan_transformer, atompair_transformer, topologicaltorsion_transformer, maccs_transformer, rdkit_transformer, secfp_transformer, mhfp_transformer]:
>>>>>>> a64a4c64
            params   = t.get_params()
            fps = t.transform(mols)
            #Assert that the same length of input and output
            assert len(fps) == len(mols_list)

            # assert that the size of the fingerprint is the expected size
            if type(t) == type(maccs_transformer) or type(t) == type(secfp_transformer) or type(t) == type(mhfp_transformer):
                fpsize = t.nBits
            elif type(t) == type(rdkit_transformer):
                fpsize = params['fpSize']
            else:
                fpsize = params['nBits']
            
            assert len(fps[0]) == fpsize


def test_picklable(morgan_transformer, rdkit_transformer, atompair_transformer, topologicaltorsion_transformer, maccs_transformer, secfp_transformer):
    #Test the different transformers
    for t in [morgan_transformer, atompair_transformer, topologicaltorsion_transformer, maccs_transformer, rdkit_transformer, secfp_transformer]:
        with tempfile.NamedTemporaryFile() as f:
            pickle.dump(t, f)
            f.seek(0)
            t2 = pickle.load(f)
            assert(t.get_params() == t2.get_params())
        

def assert_transformer_set_params(tr_class, new_params, mols_list):
    default_params = tr_class().get_params()
    for key in new_params.keys():

        tr = tr_class()
        params = tr.get_params()
        params[key] = new_params[key]

        fps_default = tr.transform(mols_list)

        tr.set_params(**params)
        new_tr = tr_class(**params)

        fps_reset_params = tr.transform(mols_list)
        fps_init_new_params = new_tr.transform(mols_list)

        # Now fp_default should not be the same as fp_reset_params
        assert ~np.all([np.array_equal(fp_default, fp_reset_params) for fp_default, fp_reset_params in zip(fps_default, fps_reset_params)]), f"Assertation error, FP appears the same, although the {key} should be changed from {default_params[key]} to {params[key]}"
        # fp_reset_params and fp_init_new_params should however be the same
        assert np.all([np.array_equal(fp_init_new_params, fp_reset_params) for fp_init_new_params, fp_reset_params in zip(fps_init_new_params, fps_reset_params)]) , f"Assertation error, FP appears to be different, although the {key} should be changed back as well as initialized to {params[key]}"


def test_morgan_set_params(chiral_mols_list):
    new_params = {'nBits': 1024,
                'radius': 1,
                'useBondTypes': False,# TODO, why doesn't this change the FP?
                'useChirality': True,
                'useCounts': True,
                'useFeatures': True}
    
    assert_transformer_set_params(MorganTransformer, new_params, chiral_mols_list)


def test_atompairs_set_params(chiral_mols_list):
    new_params = {
        #'atomInvariants': 1,
        #'confId': -1,
        #'fromAtoms': 1,
        #'ignoreAtoms': 0,
        'includeChirality': True, 
        'maxLength': 3,
        'minLength': 3,
        'nBits': 1024,
        'nBitsPerEntry': 3,
        #'use2D': True, #TODO, understand why this can't be set different
        'useCounts': True}
            
    assert_transformer_set_params(AtomPairFingerprintTransformer, new_params, chiral_mols_list)


def test_topologicaltorsion_set_params(chiral_mols_list):
    new_params = {#'atomInvariants': 0,
                    #'fromAtoms': 0,
                    #'ignoreAtoms': 0,
                    #'includeChirality': True, #TODO, figure out why this setting seems to give same FP wheter toggled or not
                    'nBits': 1024,
                    'nBitsPerEntry': 3,
                    'targetSize': 5,
                    'useCounts': True}
            
    assert_transformer_set_params(TopologicalTorsionFingerprintTransformer, new_params, chiral_mols_list)

def test_RDKitFPTransformer(chiral_mols_list):
    new_params = {#'atomInvariantsGenerator': None,
                #'branchedPaths': False,
                #'countBounds': 0, #TODO: What does this do?
                'countSimulation': True,
                'fpSize': 1024,
                'maxPath': 3,
                'minPath': 2,
                'numBitsPerFeature': 3,
                'useBondOrder': False, #TODO, why doesn't this change the FP?
                #'useHs': False, #TODO, why doesn't this change the FP?
                }
    assert_transformer_set_params(RDKitFPTransformer, new_params, chiral_mols_list)


def test_SECFingerprintTransformer(chiral_mols_list):
    new_params = {'isomeric': True,
                'kekulize': True,
                'length': 1048,
                'min_radius': 2,
                #'n_permutations': 2, # The SECFp is not using this setting
                'radius': 2,
                'rings': False,
                #'seed': 1 # The SECFp is not using this setting
                }
    assert_transformer_set_params(SECFingerprintTransformer, new_params, chiral_mols_list)

def test_MHFingerprintTransformer(chiral_mols_list):
    new_params = {'radius': 2,
                'rings': False,
                'isomeric': True,
                'kekulize': True,
                'min_radius': 2,
                'n_permutations': 4096, 
                'seed': 44
                }
    assert_transformer_set_params(MHFingerprintTransformer, new_params, chiral_mols_list)

<|MERGE_RESOLUTION|>--- conflicted
+++ resolved
@@ -96,7 +96,6 @@
         assert all([ params[key] == params_2[key] for key in params.keys()])
 
 def test_transform(mols_list, morgan_transformer, rdkit_transformer, atompair_transformer, topologicaltorsion_transformer, maccs_transformer, secfp_transformer, mhfp_transformer):
-<<<<<<< HEAD
     #Test different types of input
     for mols in [mols_list, np.array(mols_list), pd.Series(mols_list)]:
         #Test the different transformers
@@ -122,12 +121,6 @@
         #Test the different transformers
         for t in [morgan_transformer, atompair_transformer, topologicaltorsion_transformer, maccs_transformer, rdkit_transformer, secfp_transformer]:
             t.set_params(parallel=True)
-=======
-    #Test different types of input
-    for mols in [mols_list, np.array(mols_list), pd.Series(mols_list)]:
-        #Test the different transformers
-        for t in [morgan_transformer, atompair_transformer, topologicaltorsion_transformer, maccs_transformer, rdkit_transformer, secfp_transformer, mhfp_transformer]:
->>>>>>> a64a4c64
             params   = t.get_params()
             fps = t.transform(mols)
             #Assert that the same length of input and output
